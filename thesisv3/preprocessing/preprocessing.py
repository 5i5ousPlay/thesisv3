import re
from multiprocessing import cpu_count, Manager, Pool

import matplotlib.pyplot as plt
import networkx as nx
import numpy as np
import pandas as pd

from thesisv3.utils import worker
from music21 import chord, note, stream, meter
from sklearn.neighbors import kneighbors_graph
from sklearn.preprocessing import MinMaxScaler


# # Usage
# Current flow: \
# converter.parse() output -> parse_score_elements() ->
# assign_ir_symbols -> ir_symbols_to_matrix ->
# assign_ir_pattern_indices -> segmentgestalt

def extract_score_elements(score):
    """
    Extracts elements from a music21 score object and organizes them into a DataFrame.

    Parameters:
    score (music21.stream.Score): The music21 score object to extract elements from.

    Returns:
    pd.DataFrame: A DataFrame containing part index, offset, duration, type, and pitch information for each element.
    """
    score = score.expandRepeats()

    elements = []

    for part_index, part in enumerate(score.parts):
        for element in part.flatten():
            element_info = {
                'part_index': part_index,
                'offset': element.offset,
                'duration': element.duration.quarterLength,
                'type': type(element).__name__
            }

            if isinstance(element, chord.Chord):
                element_info['pitches'] = [p.midi for p in element.pitches]
            elif isinstance(element, note.Rest):
                element_info['pitch'] = 0  # Representing rest with 0 pitch
            elif isinstance(element, note.Note):
                element_info['pitch'] = element.pitch.midi
            elif isinstance(element, meter.TimeSignature):
                element_info['numerator'] = element.numerator
                element_info['denominator'] = element.denominator
            else:
                continue  # Skip other element types for simplicity

            elements.append(element_info)

    elements_df = pd.DataFrame(elements)
    return elements_df


def recreate_score(elements_df):
    """
    Recreates a music21 score object from a DataFrame of score elements.

    Parameters: elements_df (pd.DataFrame): A DataFrame containing part index, offset, duration, type, and pitch
    information for each element.

    Returns:
    music21.stream.Score: The recreated music21 score object.
    """
    score = stream.Score()
    parts_dict = {}

    for _, row in elements_df.iterrows():
        part_index = row['part_index']
        if part_index not in parts_dict:
            parts_dict[part_index] = stream.Part()

        element_type = row['type']
        offset = row['offset']
        duration = row['duration']

        if element_type == 'Chord':
            pitches = [note.Note(p) for p in row['pitches']]
            element = chord.Chord(pitches, quarterLength=duration)
        elif element_type == 'Rest':
            element = note.Rest(quarterLength=duration)
        elif element_type == 'Note':
            element = note.Note(row['pitch'], quarterLength=duration)
        elif element_type == 'TimeSignature':
            element = meter.TimeSignature(f"{row['numerator']}/{row['denominator']}")
        else:
            continue

        element.offset = offset
        parts_dict[part_index].append(element)

    for part in parts_dict.values():
        score.append(part)

    return score


def parse_score_elements_old(score: stream.Score, all_parts: bool = False) -> tuple[pd.DataFrame, list, list]:
    """
    Parses a music21 score object into a DataFrame of note attributes and lists of note and chord elements.
    By default, only processes the first part unless all_parts=True.

    Parameters:
    score (music21.stream.Score): The music21 score object to parse.
    all_parts (bool): If True, process all parts. If False, only process the first part. Defaults to False.

    Returns:
    tuple: A tuple containing:
        - pd.DataFrame: A DataFrame with onset (global and relative to measure), duration, MIDI pitch, pitch class, octave, and beat strength for each note.
        - list: A list of note and chord elements.
        - list: A list of all elements processed.
    """
    trashed_elements = 0
    narr = []
    sarr = []
    nmat = pd.DataFrame(columns=[
        'onset_beats',  # Onset in beats for the whole piece
        'onset_beats_in_measure',  # Onset relative to the measure
        'duration_beats',
        'midi_pitch',
        'pitch_class',
        'octave',
        'beat_strength'
    ])

    onset_beat = 0
    parts_to_process = score.parts if hasattr(score, 'parts') else [score]
    if not all_parts and hasattr(score, 'parts'):
        parts_to_process = [score.parts[0]]

    for part in parts_to_process:
        for measure in part.getElementsByClass(stream.Measure):
            measure_offset_in_score = measure.getOffsetInHierarchy(score)
            for element in measure:
                sarr.append(element)
                # Onset relative to the measure
                onset_beat_in_measure = element.offset
                # Onset relative to the whole piece
                duration_beats = element.duration.quarterLength

                # Beat strength calculation
                beat_strength = element.beatStrength if hasattr(element, 'beatStrength') else None

                if isinstance(element, chord.Chord):
                    # Use the root note of the chord
                    root_note = element.root()
                    pitch_class = root_note.pitchClass
                    octave = root_note.octave
                    midi_pitch = root_note.midi
                    row = [
                        onset_beat,
                        onset_beat_in_measure,
                        duration_beats,
                        midi_pitch,
                        pitch_class,
                        octave,
                        beat_strength
                    ]
                    nmat.loc[len(nmat)] = row
                    narr.append(element)
                elif isinstance(element, note.Rest):
                    # Represent rest with None for pitch attributes
                    row = [
                        onset_beat,
                        onset_beat_in_measure,
                        duration_beats,
                        0,
                        0,
                        0,
                        beat_strength
                    ]
                    nmat.loc[len(nmat)] = row
                    narr.append(element)
                elif isinstance(element, note.Note):
                    pitch_class = element.pitch.pitchClass
                    octave = element.pitch.octave
                    midi_pitch = element.pitch.midi
                    row = [
                        onset_beat,
                        onset_beat_in_measure,
                        duration_beats,
                        midi_pitch,
                        pitch_class,
                        octave,
                        beat_strength
                    ]
                    nmat.loc[len(nmat)] = row
                    narr.append(element)
                else:
                    trashed_elements += 1
                onset_beat += duration_beats

    return nmat, narr, sarr



# Ideally use this version to have more correct onsets, but it's currently giving unreadable durations so idk yet
def parse_score_elements(score: stream.Score, all_parts: bool = False) -> tuple[pd.DataFrame, list, list]:
    """
    Parses a music21 score object into a DataFrame of note attributes and lists of note and chord elements.
    By default, only processes the first part unless all_parts=True.

    Parameters:
    score (music21.stream.Score): The music21 score object to parse.
    all_parts (bool): If True, process all parts. If False, only process the first part. Defaults to False.

    Returns:
    tuple: A tuple containing:
        - pd.DataFrame: A DataFrame with onset (global and relative to measure), duration, MIDI pitch,
                        pitch class, octave, and beat strength for each note.
        - list: A list of note and chord elements.
        - list: A list of all elements processed.
    """
    trashed_elements = 0
    narr = []  # List for successfully processed note/chord/rest elements
    sarr = []  # List for all elements encountered
    nmat = pd.DataFrame(columns=[
        'onset_beats',             # Global onset in beats for the whole piece
        'onset_beats_in_measure',  # Onset relative to the measure
        'duration_beats',
        'midi_pitch',
        'pitch_class',
        'octave',
        'beat_strength'
    ])
    # parts_to_process = score.parts if all_parts else [score.parts[0]]
    parts_to_process = score.parts if hasattr(score, 'parts') else [score]
    if not all_parts and hasattr(score, 'parts'):
        parts_to_process = [score.parts[0]]

    # Helper function to process a single musical element (note, chord, or rest)
    def process_element(e):
        duration = e.duration.quarterLength
        beat_strength = getattr(e, 'beatStrength', None)
        # Global onset using music21's built-in function
        global_onset = e.getOffsetInHierarchy(score)
        # Onset relative to the measure
        onset_in_measure = e.offset
        if isinstance(e, chord.Chord):
            root = e.root()
            midi_pitch = root.midi
            pitch_class = root.pitchClass
            octave = root.octave
        elif isinstance(e, note.Note):
            midi_pitch = e.pitch.midi
            pitch_class = e.pitch.pitchClass
            octave = e.pitch.octave
        elif isinstance(e, note.Rest):
            midi_pitch = 0
            pitch_class = 0
            octave = 0
        else:
            return None, 0
        row = [global_onset, onset_in_measure, duration, midi_pitch, pitch_class, octave, beat_strength]
        return row, duration

    for part in parts_to_process:
        for measure in part.getElementsByClass(stream.Measure):
            # Process only the first Voice in the measure (if any)
            voice_processed = False
            for element in measure:
                sarr.append(element)
                if isinstance(element, stream.Voice):
                    # Process only the first voice (or voice with id "1")
                    # Uncomment and modify if you want to filter based on voice id.
                    # if (element.id is not None and element.id != '1') or voice_processed:
                    #     continue
                    voice_processed = True
                    # Process all valid subelements in the voice
                    for subelement in element.flatten().getElementsByClass([note.Note, chord.Chord, note.Rest]):
                        row, _ = process_element(subelement)
                        if row is not None:
                            nmat.loc[len(nmat)] = row
                            narr.append(subelement)
                        else:
                            trashed_elements += 1
                else:
                    row, _ = process_element(element)
                    if row is not None:
                        nmat.loc[len(nmat)] = row
                        narr.append(element)
                    else:
                        trashed_elements += 1

    return nmat, narr, sarr


def calculate_ir_symbol(interval1, interval2, threshold=5):
    """
    Calculates the Implication-Realization symbol based on the intervals between notes.

    Parameters:
    interval1 (int): The interval between the first and second notes.
    interval2 (int): The interval between the second and third notes.
    threshold (int): The threshold value for determining the type of relationship.

    Returns:
    str: The IR symbol representing the relationship between the intervals.
    """
    direction = interval1 * interval2
    abs_difference = abs(interval2 - interval1)

    if direction > 0 and abs_difference < threshold:
        return 'P'  # Process
    elif interval1 == interval2 == 0:
        return 'D'  # Duplication
    elif (direction < 0) and (-threshold <= abs_difference <= threshold) and (abs(interval2) != abs(interval1)):
        return 'IP'  # Intervallic Process
    elif (interval1 * interval2 < 0) and (abs(interval2) == abs(interval1)):
        return 'ID'  # Intervallic Duplication
    elif (direction > 0) and (abs_difference >= threshold) and (abs(interval1) <= threshold):
        return 'VP'  # Vector Process
    elif (interval1 * interval2 < 0) and (abs_difference >= threshold) and (abs(interval1) >= threshold):
        return 'R'  # Reversal
    elif (direction > 0) and (abs_difference >= threshold) and (abs(interval1) >= threshold):
        return 'IR'  # Intervallic Reversal
    elif (interval1 * interval2 < 0) and (abs_difference >= threshold) and (abs(interval1) <= threshold):
        return 'VR'  # Vector Reversal
    elif interval2 == 0 and not (interval1 < -5 or interval1 > 5):
        return 'IP'
    elif interval2 == 0 and (interval1 < -5 or interval1 > 5):
        return 'R'
    elif interval1 == 0 and not (interval2 < -5 or interval2 > 5):
        return 'P'
    elif interval1 == 0 and (interval2 < -5 or interval2 > 5):
        return 'VR'
    else:
        return 'M'  # Default to Monad if none of the above


def assign_ir_symbols(note_array):
    """
    Assigns IR symbols, colors, and pattern indices to each element in the note array.
    Groups elements based on tuplet criteria and adjacent non-tuplet elements, then assigns
    a unique pattern index to each group. For groups with three or more elements, the first
    two intervals are used to calculate the IR symbol (via calculate_ir_symbol). Two-element
    groups are labeled as dyads ('d'), and single elements as monads ('M').

    Additionally, in the non-tuplet branch, we look ahead: if the next contiguous tuplet group
    has a size that is a multiple of 3, we flush the current group and process that tuplet group
    as its own group.

    Parameters:
        note_array (list): A list of music21 note and chord elements.

    Returns:
        list: A list of tuples (element, ir_symbol, color, pattern_index) for each element.
    """
    symbols = []  # Will hold tuples: (element, ir_symbol, color, pattern_index)
    current_group = []
    group_pitches = []

    # Map IR symbols to colors.
    color_map = {
        'P': 'blue',      # IR1: P (Process)
        'D': 'green',     # IR2: D (Duplication)
        'IP': 'red',      # IR3: IP (Intervallic Process)
        'ID': 'orange',   # IR4: ID (Intervallic Duplication)
        'VP': 'purple',   # IR5: VP (Vector Process)
        'R': 'cyan',      # IR6: R (Reversal)
        'IR': 'magenta',  # IR7: IR (Intervallic Reversal)
        'VR': 'yellow',   # IR8: VR (Vector Reversal)
        'M': 'pink',      # IR9: M (Monad)
        'd': 'lime',      # IR10: d (Dyad)
    }

    pattern_index = 0

    def evaluate_current_group():
        nonlocal pattern_index
        if not current_group:
            return
        if len(current_group) >= 3:
            # Use the first two intervals to determine the IR symbol.
            interval1 = group_pitches[1] - group_pitches[0]
            interval2 = group_pitches[2] - group_pitches[1]
            symbol = calculate_ir_symbol(interval1, interval2)
            color = color_map.get(symbol, 'black')
            symbols.extend([(elem, symbol, color, pattern_index) for elem in current_group])
        elif len(current_group) == 2:
            symbols.extend([(elem, 'd', color_map['d'], pattern_index) for elem in current_group])
        elif len(current_group) == 1:
            symbols.extend([(elem, 'M', color_map['M'], pattern_index) for elem in current_group])
        pattern_index += 1
        current_group.clear()
        group_pitches.clear()

    def get_tuplet_status(e):
        """
        Determines if a note or chord is part of a tuplet whose actual note count is a multiple of 3.
        Returns:
            'tuplet' if yes, or 'single' if not.
        """
        if hasattr(e, 'duration') and e.duration.tuplets:
            # For simplicity, check the first tuplet object.
            tup = e.duration.tuplets[0]
            if tup.numberNotesActual % 3 == 0:
                return "tuplet"
        return "single"

    num_notes = len(note_array)
    i = 0
    while i < num_notes:
        element = note_array[i]
        if isinstance(element, (note.Note, chord.Chord)):
            tuplet_status = get_tuplet_status(element)
            if tuplet_status == "tuplet":
                # Process contiguous tuplet elements.
                current_group.append(element)
                if isinstance(element, note.Note):
                    group_pitches.append(element.pitch.ps)
                elif isinstance(element, chord.Chord):
                    group_pitches.append(element.root().ps)
                i += 1
                while i < num_notes:
                    next_element = note_array[i]
                    if not isinstance(next_element, (note.Note, chord.Chord)):
                        break
                    if get_tuplet_status(next_element) == "tuplet":
                        current_group.append(next_element)
                        if isinstance(next_element, note.Note):
                            group_pitches.append(next_element.pitch.ps)
                        elif isinstance(next_element, chord.Chord):
                            group_pitches.append(next_element.root().ps)
                        i += 1
                    else:
                        break
                # Process the collected tuplet group as its own group.
                evaluate_current_group()
                continue  # Already advanced i.
            else:
                # For non-tuplet elements, add them to the current group.
                current_group.append(element)
                if isinstance(element, note.Note):
                    group_pitches.append(element.pitch.ps)
                elif isinstance(element, chord.Chord):
                    group_pitches.append(element.root().ps)
                # Look ahead: if the next element starts a tuplet group,
                # check if that contiguous tuplet group has a size that is a multiple of 3.
                if i < num_notes - 1:
                    next_element = note_array[i+1]
                    if get_tuplet_status(next_element) == "tuplet":
                        temp_index = i + 1
                        temp_group = []
                        while temp_index < num_notes and get_tuplet_status(note_array[temp_index]) == "tuplet":
                            temp_group.append(note_array[temp_index])
                            temp_index += 1
                        if len(temp_group) > 0 and (len(temp_group) % 3 == 0):
                            # Flush current group first.
                            evaluate_current_group()
                            # Process the tuplet group as its own group.
                            for elem in temp_group:
                                current_group.append(elem)
                                if isinstance(elem, note.Note):
                                    group_pitches.append(elem.pitch.ps)
                                elif isinstance(elem, chord.Chord):
                                    group_pitches.append(elem.root().ps)
                            i = temp_index
                            evaluate_current_group()
                            continue
                        else:
                            # Otherwise, merge the tuplet elements into the current group normally.
                            for elem in temp_group:
                                current_group.append(elem)
                                if isinstance(elem, note.Note):
                                    group_pitches.append(elem.pitch.ps)
                                elif isinstance(elem, chord.Chord):
                                    group_pitches.append(elem.root().ps)
                            i = temp_index
                            evaluate_current_group()
                            continue
                if len(current_group) >= 3:
                    evaluate_current_group()
                i += 1
        elif isinstance(element, note.Rest):
            if current_group:
                evaluate_current_group()
            symbols.append((element, 'rest', 'black', pattern_index))
            pattern_index += 1
            i += 1
        else:
            if current_group:
                evaluate_current_group()
            i += 1

    if current_group:
        evaluate_current_group()

    return symbols

# This version incorrectly treats beamed notes as one group.
def assign_ir_symbols_too_complicated(note_array):
    """
    Assigns IR symbols, colors, and pattern indices to each element in the note array.
    Groups elements based on beam criteria and adjacent non-beamed elements, then assigns
    a unique pattern index to each group. For groups with three or more elements, the first
    two intervals are used to calculate the IR symbol (via calculate_ir_symbol). Two-element
    groups are labeled as dyads ('d'), and single elements as monads ('M').

    Parameters:
        note_array (list): A list of music21 note and chord elements.

    Returns:
        list: A list of tuples (element, ir_symbol, color, pattern_index) for each element.
    """
    symbols = []  # Will hold tuples: (element, ir_symbol, color, pattern_index)
    current_group = []
    group_pitches = []

    # Map IR symbols to colors.
    color_map = {
        'P': 'blue',      # IR1: P (Process)
        'D': 'green',     # IR2: D (Duplication)
        'IP': 'red',      # IR3: IP (Intervallic Process)
        'ID': 'orange',   # IR4: ID (Intervallic Duplication)
        'VP': 'purple',   # IR5: VP (Vector Process)
        'R': 'cyan',      # IR6: R (Reversal)
        'IR': 'magenta',  # IR7: IR (Intervallic Reversal)
        'VR': 'yellow',   # IR8: VR (Vector Reversal)
        'M': 'pink',      # IR9: M (Monad)
        'd': 'lime',      # IR10: d (Dyad)
    }

    # Define which beam statuses indicate a beamed element.
    beamed_set = ['start', 'continue', 'partial', 'stop']

    # This will count groups as we evaluate them.
    pattern_index = 0

    def evaluate_current_group():
        nonlocal pattern_index
        if not current_group:
            return
        if len(current_group) >= 3:
            # Use the first two intervals to determine the IR symbol.
            interval1 = group_pitches[1] - group_pitches[0]
            interval2 = group_pitches[2] - group_pitches[1]
            symbol = calculate_ir_symbol(interval1, interval2)
            color = color_map.get(symbol, 'black')
            symbols.extend([(elem, symbol, color, pattern_index) for elem in current_group])
        elif len(current_group) == 2:
            symbols.extend([(elem, 'd', color_map['d'], pattern_index) for elem in current_group])
        elif len(current_group) == 1:
            symbols.extend([(elem, 'M', color_map['M'], pattern_index) for elem in current_group])
        pattern_index += 1
        current_group.clear()
        group_pitches.clear()

    def get_beam_status(e):
        """
        Determines the beam status of a note or chord.
        Returns:
            'start', 'continue', 'stop', 'partial', or 'single' if not beamed.
        """
        from music21 import note, chord
        if not isinstance(e, (note.Note, chord.Chord)):
            return None
        beam_status = 'single'  # Default for unbeamed notes.
        if e.beams:
            beam_types = [beam.type for beam in e.beams.beamsList]
            if 'start' in beam_types:
                beam_status = 'start'
            elif 'continue' in beam_types:
                beam_status = 'continue'
            elif 'stop' in beam_types:
                beam_status = 'stop'
            elif 'partial' in beam_types:
                beam_status = 'partial'
        return beam_status

    num_notes = len(note_array)
    i = 0
    from music21 import note, chord  # Ensure these types are available.
    while i < num_notes:
        element = note_array[i]
        if isinstance(element, (note.Note, chord.Chord)):
            beam_status = get_beam_status(element)
            if beam_status in beamed_set:
                # If the element is beamed, collect all contiguous beamed elements.
                current_group.append(element)
                if isinstance(element, note.Note):
                    group_pitches.append(element.pitch.ps)
                elif isinstance(element, chord.Chord):
                    group_pitches.append(element.root().ps)
                i += 1
                while i < num_notes:
                    next_element = note_array[i]
                    if not isinstance(next_element, (note.Note, chord.Chord)):
                        break
                    next_beam_status = get_beam_status(next_element)
                    if next_beam_status in beamed_set:
                        current_group.append(next_element)
                        if isinstance(next_element, note.Note):
                            group_pitches.append(next_element.pitch.ps)
                        elif isinstance(next_element, chord.Chord):
                            group_pitches.append(next_element.root().ps)
                        i += 1
                        if next_beam_status == 'stop':
                            break
                    else:
                        break
                # For beamed groups: if the group is exactly size 2 and the next element is non-beamed,
                # merge it.
                if len(current_group) == 2 and i < num_notes:
                    if get_beam_status(note_array[i]) == 'single':
                        next_element = note_array[i]
                        current_group.append(next_element)
                        if isinstance(next_element, note.Note):
                            group_pitches.append(next_element.pitch.ps)
                        elif isinstance(next_element, chord.Chord):
                            group_pitches.append(next_element.root().ps)
                        i += 1
                evaluate_current_group()
                continue  # Already advanced i.
            else:
                # For non-beamed elements, add them to the current group.
                current_group.append(element)
                if isinstance(element, note.Note):
                    group_pitches.append(element.pitch.ps)
                elif isinstance(element, chord.Chord):
                    group_pitches.append(element.root().ps)
                # Look ahead: if the next element starts a beamed group,
                # check if that contiguous beamed group is exactly of size 2.
                if i < num_notes - 1:
                    next_element = note_array[i+1]
                    if get_beam_status(next_element) in beamed_set:
                        temp_index = i + 1
                        temp_group = []
                        while temp_index < num_notes and get_beam_status(note_array[temp_index]) in beamed_set:
                            temp_group.append(note_array[temp_index])
                            temp_index += 1
                        if len(temp_group) == 2:
                            # Merge the two beamed elements into the current group.
                            for elem in temp_group:
                                current_group.append(elem)
                                if isinstance(elem, note.Note):
                                    group_pitches.append(elem.pitch.ps)
                                elif isinstance(elem, chord.Chord):
                                    group_pitches.append(elem.root().ps)
                            i = temp_index
                            evaluate_current_group()
                            continue
                        elif len(temp_group) > 2:
                            # Do NOT merge: evaluate the current group (which holds just the non-beamed element)
                            evaluate_current_group()
                            i += 1  # Increment to avoid reprocessing the same element.
                            continue
                # If the non-beamed group grows by itself, evaluate it.
                if len(current_group) >= 3:
                    evaluate_current_group()
                i += 1
        elif isinstance(element, note.Rest):
            if current_group:
                evaluate_current_group()
            symbols.append((element, 'rest', 'black', pattern_index))
            pattern_index += 1
            i += 1
        else:
            if current_group:
                evaluate_current_group()
            i += 1

    if current_group:
        evaluate_current_group()

    return symbols

def ir_symbols_to_matrix(note_array, note_matrix):
    """
    Assigns IR symbols to the note matrix based on the note array.

    Parameters:
    note_array (list): A list of tuples containing note data, IR symbols, and colors.
    note_matrix (pd.DataFrame): A DataFrame containing note attributes.

    Returns:
    pd.DataFrame: The updated DataFrame with assigned IR symbols.
    """
    for pointer, (note_data, ir_symbol, color, index) in enumerate(note_array):
        note_matrix.at[pointer, 'ir_symbol'] = ir_symbol
        note_matrix.at[pointer, 'pattern_index'] = index
    return note_matrix


def assign_ir_pattern_indices(notematrix):
    """
    Assigns pattern indices to the note matrix based on IR symbols.

    Parameters:
    notematrix (pd.DataFrame): A DataFrame containing note attributes and IR symbols.

    Returns:
    pd.DataFrame: The updated DataFrame with assigned pattern indices.
    """
    pattern_index = 0
    indices = []
    i = 0
    while i < len(notematrix):
        ir_symbol = notematrix.iloc[i]['ir_symbol']
        if ir_symbol == 'd':
            indices.extend([pattern_index, pattern_index])
            i += 2
        elif ir_symbol == 'M' or ir_symbol == 'rest':
            indices.append(pattern_index)
            i += 1
        else:
            indices.extend([pattern_index, pattern_index, pattern_index])
            i += 3
        pattern_index += 1
    notematrix['pattern_index'] = indices
    return notematrix


def get_onset(notematrix: pd.DataFrame, timetype='beat'):
    """
    Retrieves the onset times from the note matrix.

    Parameters:
    notematrix (pd.DataFrame): A DataFrame containing note attributes.
    timetype (str): The type of time to retrieve (default is 'beat').

    Returns:
    pd.Series: A series containing the onset times.
    """
    if timetype == 'beat':
        return notematrix['onset_beats']
    else:
        raise ValueError(f"Invalid timetype: {timetype}")


def get_pitch(notematrix: pd.DataFrame, timetype='beat'):
    if timetype == 'beat':
        return notematrix['midi_pitch']
    else:
        raise ValueError(f"Invalid timetype: {timetype}")


def get_duration(notematrix: pd.DataFrame, timetype='beat') -> pd.Series:
    """
    Retrieves the duration times from the note matrix.

    Parameters:
    notematrix (pd.DataFrame): A DataFrame containing note attributes.
    timetype (str): The type of time to retrieve (default is 'beat').

    Returns:
    pd.Series: A series containing the duration times.
    """
    if timetype == 'beat':
        return notematrix['duration_beats']
    else:
        raise ValueError(f"Invalid timetype: {timetype}")


def calculate_clang_boundaries(notematrix: pd.DataFrame):
    """
    Calculates clang boundaries based on note matrix attributes.

    Parameters:
    notematrix (pd.DataFrame): A DataFrame containing note attributes.

    Returns:
    tuple: A tuple containing:
        - list: A list of indices representing clang boundaries.
        - pd.Series: A series indicating clang boundaries with boolean values.
    """
    cl = 2 * (get_onset(notematrix).diff().fillna(0) + get_duration(notematrix).shift(-1).fillna(0)) + abs(
        notematrix['midi_pitch'].diff().fillna(0))
    cl = cl.infer_objects()  # Ensure correct data types
    clb = (cl.shift(-1).fillna(0) > cl) & (cl.shift(1).fillna(0) > cl)
    clind = cl.index[clb].tolist()
    return clind, clb


def calculate_segment_boundaries(notematrix, clind):
    """
    Calculates segment boundaries based on clang boundaries and note attributes.

    Parameters:
    notematrix (pd.DataFrame): A DataFrame containing note attributes.
    clind (list): A list of clang boundary indices.

    Returns:
    pd.Series: A series indicating segment boundaries with boolean values.
    """
    first = [0] + clind
    last = [i - 1 for i in clind] + [len(notematrix) - 1]

    mean_pitch = []
    for i in range(len(first)):
        segment = notematrix.iloc[first[i]:last[i] + 1]
        weighted_pitch_sum = (segment['midi_pitch'] * segment['duration_beats']).sum()
        total_duration = segment['duration_beats'].sum()
        if total_duration > 0:
            mean_pitch.append(weighted_pitch_sum / total_duration)
        else:
            mean_pitch.append(0)  # Avoid division by zero by assigning 0 if total_duration is 0

    segdist = []
    for i in range(1, len(first)):
        distance = (abs(mean_pitch[i] - mean_pitch[i - 1]) +
                    notematrix.iloc[first[i]]['onset_beats'] - notematrix.iloc[last[i - 1]]['onset_beats'] +
                    notematrix.iloc[first[i]]['duration_beats'] + notematrix.iloc[last[i - 1]]['duration_beats'] +
                    2 * (notematrix.iloc[first[i]]['onset_beats'] - notematrix.iloc[last[i - 1]]['onset_beats']))
        segdist.append(distance)

    segb = [(segdist[i] > segdist[i - 1] and segdist[i] > segdist[i + 1]) for i in range(1, len(segdist) - 1)]
    segind = [clind[i] for i in range(1, len(segdist) - 1) if segb[i - 1]]

    s = pd.Series(0, index=range(len(notematrix)))
    s.iloc[segind] = 1

    return s


def adjust_segment_boundaries(notematrix, s):
    """
    Adjusts segment boundaries to ensure IR patterns are not split.

    Parameters:
    notematrix (pd.DataFrame): A DataFrame containing note attributes and IR symbols.
    s (pd.Series): A series indicating initial segment boundaries with boolean values.

    Returns:
    pd.Series: The adjusted series indicating segment boundaries.
    """
    adjusted_s = s.copy()
    indices_with_ones = np.where(s == 1)[0].tolist()

    for i in indices_with_ones:
        current_pattern = notematrix.iloc[i]['pattern_index']
        ir_symbol = notematrix.iloc[i]['ir_symbol']

        if ir_symbol == 'M' or ir_symbol == 'rest':
            continue
        elif ir_symbol == 'd':
            if 0 < i < len(notematrix) - 1:
                prev_index = indices_with_ones[indices_with_ones.index(i) - 1] if indices_with_ones.index(i) > 0 else 0
                next_index = indices_with_ones[indices_with_ones.index(i) + 1] if indices_with_ones.index(i) < len(
                    indices_with_ones) - 1 else len(notematrix) - 1

                if (i - prev_index) > (next_index - i):
                    adjusted_s.iloc[i] = 0
                    adjusted_s.iloc[i + 1] = 1
                else:
                    adjusted_s.iloc[i] = 0
                    adjusted_s.iloc[i - 1] = 1
            continue

        if i > 1:
            previous_pattern1 = notematrix.iloc[i - 1]['pattern_index']
            previous_pattern2 = notematrix.iloc[i - 2]['pattern_index']

            if (current_pattern == previous_pattern1) and (current_pattern == previous_pattern2):
                continue
            elif current_pattern == previous_pattern1 and current_pattern != previous_pattern2:
                adjusted_s.iloc[i] = 0
                adjusted_s.iloc[i + 1] = 1
            elif current_pattern != previous_pattern1 and current_pattern != previous_pattern2:
                adjusted_s.iloc[i] = 0
                adjusted_s.iloc[i - 1] = 1

    return adjusted_s


def segmentgestalt(notematrix):
    """
    Segments the note matrix into meaningful groups based on IR patterns and boundaries.

    Parameters:
    notematrix (pd.DataFrame): A DataFrame containing note attributes.

    Returns:
    list: A list of segmented DataFrames.
    """
    if notematrix.empty:
        return None

    clind, clb = calculate_clang_boundaries(notematrix)
    s = calculate_segment_boundaries(notematrix, clind)
    s = adjust_segment_boundaries(notematrix, s)

    c = pd.Series(0, index=range(len(notematrix)))
    c.iloc[clind] = 1

    segments = []
    start_idx = 0
    for end_idx in s[s == 1].index:
        segments.append(notematrix.iloc[start_idx:end_idx + 1])
        start_idx = end_idx + 1
    segments.append(notematrix.iloc[start_idx:])

    return segments


def boundary(nmat, fig=False):
    """
    Local Boundary Detection Model by Cambouropoulos
    Returns the boundary strength profile of nmat according to the Local
    Boundary Detection Model by Cambouropoulos (1997)

    Parameters:
        nmat (pd.DataFrame): A DataFrame with columns for 'pitch', 'onset', and 'duration'.
        fig (bool): If True, creates a graphical output (default: False)

    Returns:
        np.ndarray: An array of boundary strengths (length equal to number of notes)

    Reference:
        Cambouropoulos, E. (1997). Musical rhythm: A formal model for determining local
        boundaries, accents and metre in a melodic surface. In M. Leman (Ed.),
        Music, Gestalt, and Computing: Studies in Cognitive and Systematic Musicology
        (pp. 277-293). Berlin: Springer Verlag.
    """
    # Extract pitch, onset, duration
    pitch = nmat['midi_pitch'].to_numpy()
    on = nmat['onset_beats'].to_numpy()
    dur = nmat['duration_beats'].to_numpy()
    off = on + dur

    # Profiles
    pp = np.abs(np.diff(pitch))  # pitch profile
    po = np.diff(on)  # IOI profile
    pr = np.maximum(0, on[1:] - off[:-1])  # rest profile

    # Degrees of change
    eps = 1e-6  # Small constant to prevent division by zero
    # Compute degrees of change and append zero to match lengths
    rp = np.concatenate((
        np.abs(pp[1:] - pp[:-1]) / (eps + pp[1:] + pp[:-1]),
        [0]
    ))
    ro = np.concatenate((
        np.abs(po[1:] - po[:-1]) / (eps + po[1:] + po[:-1]),
        [0]
    ))
    rr = np.concatenate((
        np.abs(pr[1:] - pr[:-1]) / (eps + pr[1:] + pr[:-1]),
        [0]
    ))

    # Strengths
    # Use concatenation to match MATLAB's indexing and dimensions
    sp = pp * np.concatenate((
        [0],
        rp[:-1] + rp[1:]
    ))
    if np.max(sp) > 0.1:
        sp = sp / np.max(sp)

    so = po * np.concatenate((
        [0],
        ro[:-1] + ro[1:]
    ))
    if np.max(so) > 0.1:
        so = so / np.max(so)

    sr = pr * np.concatenate((
        [0],
        rr[:-1] + rr[1:]
    ))
    if np.max(sr) > 0.1:
        sr = sr / np.max(sr)

    # Overall boundary strength profile
    b = np.concatenate((
        [1],
        0.25 * sp + 0.5 * so + 0.25 * sr
    ))

    if fig:
        # Create two subplots
        plt.figure(figsize=(12, 8))

        # Piano roll plot
        plt.subplot(2, 1, 1)
        for i in range(len(on)):
            plt.plot([on[i], on[i] + dur[i]], [pitch[i], pitch[i]], color='black')
        plt.title('Piano Roll')
        plt.ylabel('Pitch')
        xl = [np.min(on), np.max(on)]
        plt.xlim(xl)

        # Boundary strength plot
        plt.subplot(2, 1, 2)
        plt.stem(on, b, use_line_collection=True)
        plt.xlim(xl)
        plt.title('Boundary Strengths')
        plt.xlabel('Time')
        plt.ylabel('Strength')

        plt.tight_layout()
        plt.show()

    return b


def segment_lbdm(nmat):
    """
    Segments the note matrix based on boundary strengths calculated by the Local Boundary Detection Model,
    and adjusts the boundaries based on IR patterns.

    Parameters:
        nmat (pd.DataFrame): A DataFrame with columns 'pitch', 'onset', 'duration', and 'ir_symbol'.

    Returns:
        list of pd.DataFrame: A list where each element is a DataFrame representing a segment.
    """
    # Ensure 'ir_symbol' column exists
    if 'ir_symbol' not in nmat.columns:
        raise ValueError("The note matrix must contain an 'ir_symbol' column.")

    # Assign IR pattern indices
    nmat = assign_ir_pattern_indices(nmat)

    # Compute boundary strengths
    b = boundary(nmat)

    # Exclude the first element (always 1 in the model)
    b_no_first = b[1:]

    # Determine a threshold (e.g., 50% of the maximum boundary strength excluding the first element)
    max_b = np.max(b_no_first)
    threshold = 0.5 * max_b

    # Find indices where boundary strength exceeds the threshold
    boundary_indices = np.where(b_no_first > threshold)[0] + 1  # Adjust index since we excluded b[0]

    # Create initial segment boundary series
    s = pd.Series(0, index=range(len(nmat)))
    s.iloc[boundary_indices] = 1

    # Adjust segment boundaries based on IR patterns
    s = adjust_segment_boundaries(nmat, s)

    # Include start and end indices for segmentation
    segment_indices = [0] + s[s == 1].index.tolist() + [len(nmat)]

    # Remove duplicate indices and sort
    segment_indices = sorted(set(segment_indices))

    # Split the note matrix into segments
    segments = []
    for i in range(len(segment_indices) - 1):
        start_idx = segment_indices[i]
        end_idx = segment_indices[i + 1]
        segment = nmat.iloc[start_idx:end_idx].reset_index(drop=True)
        segments.append(segment)

    return segments


def preprocess_segments(segments: list[pd.DataFrame]) -> list[pd.DataFrame]:
    """
    Drops the pattern_index column and one-hot encodes the ir_symbol column for each DataFrame in the list of segments.

    Ensures that each DataFrame has columns for all specified states.

    Parameters:
    segments (list[pd.DataFrame]): List of DataFrames representing segments.

    Returns:
    list[pd.DataFrame]: List of preprocessed DataFrames.
    """
    # Define the possible states
    states = ['P', 'D', 'IP', 'ID', 'VP', 'R', 'IR', 'VR', 'M', 'd', 'rest']
    state_columns = [f'ir_symbol_{state}' for state in states]

    preprocessed_segments = []

    for segment in segments:
        # Drop the pattern_index column
        segment = segment.drop(columns=['pattern_index'])

        # One-hot encode the ir_symbol column
        segment = pd.get_dummies(segment, columns=['ir_symbol'])

        # Ensure all state columns are present
        for state_column in state_columns:
            if state_column not in segment.columns:
                segment[state_column] = 0
        segment[state_columns] = segment[state_columns].astype(int)

        # Reorder columns to ensure the state columns are in the correct order
        # 'onset_beats',
        # 'onset_beats_in_measure',
        # 'duration_beats',
        # 'midi_pitch',
        # 'pitch_class',
        # 'octave',
        # 'beat_strength'
        segment = segment[
            ['onset_beats_in_measure', 'duration_beats', 'pitch_class', 'octave', 'beat_strength',
<<<<<<< HEAD
             'expectancy'] + state_columns]
=======
             # 'expectancy'
             ] + state_columns]
>>>>>>> 033811e9

        preprocessed_segments.append(segment)

    return preprocessed_segments


def segments_to_distance_matrix(segments: list[pd.DataFrame], cores=None):
    """
    Converts segments to a distance matrix using multiprocessing.

    Parameters:
    segments (list[pd.DataFrame]): A list of segmented DataFrames.
    cores (int): The number of CPU cores to use for multiprocessing (default is None).

    Returns:
    np.ndarray: A distance matrix representing distances between segments.
    """
    if cores is not None and cores > cpu_count():
        raise ValueError(f"You don't have enough cores! Please specify a value within your system's number of "
                         f"cores. Core Count: {cpu_count()}")

    seg_np = [segment.to_numpy() for segment in segments]

    num_segments = len(seg_np)
    distance_matrix = np.zeros((num_segments, num_segments))

    args_list = []
    for i in range(num_segments):
        for j in range(i + 1, num_segments):
            args_list.append((i, j, segments[i], segments[j]))

    with Manager() as manager:
        message_list = manager.list()

        def log_message(message):
            message_list.append(message)

        with Pool(cores) as pool:
            results = pool.map(worker.calculate_distance, args_list)

        for i, j, distance, message in results:
            distance_matrix[i, j] = distance
            distance_matrix[j, i] = distance  # Reflect along the diagonal
            log_message(message)

        for message in message_list:
            print(message)

    return distance_matrix


def segments_to_graph(k: int, segments: list[pd.DataFrame], labeled_segments, cores=None):
    """
    Converts segments to a k-NN graph and ensures connectivity.

    Parameters:
    k (int): The number of neighbors for k-NN graph.
    segments (list[pd.DataFrame]): A list of segmented DataFrames.
    labeled_segments (list): A list of labeled segments.
    cores (int): The number of CPU cores to use for multiprocessing (default is None).

    Returns:
    tuple: A tuple containing:
        - networkx.Graph: The resulting k-NN graph.
        - np.ndarray: The distance matrix used to create the graph.
    """
    distance_matrix = segments_to_distance_matrix(segments, cores=cores)
    knn_graph = kneighbors_graph(distance_matrix, n_neighbors=k, mode='connectivity')
    G = nx.from_scipy_sparse_array(knn_graph)

    for i in range(len(segments)):
        G.nodes[i]['segment'] = labeled_segments[i]

    if not nx.is_connected(G):
        print("The KNN graph is disjoint. Ensuring connectivity...")

        components = list(nx.connected_components(G))

        for i in range(len(components) - 1):
            min_dist = np.inf
            closest_pair = None
            for node1 in components[i]:
                for node2 in components[i + 1]:
                    dist = distance_matrix[node1, node2]
                    if dist < min_dist:
                        min_dist = dist
                        closest_pair = (node1, node2)

            G.add_edge(closest_pair[0], closest_pair[1])

    return G, distance_matrix


def parse_segments(file_path):
    """
    Parses a text file with segments and numerical data into a numpy ndarray.

    Parameters:
    - file_path (str): Path to the input text file.

    Returns:
    - np.ndarray: 2D array where each row corresponds to a segment.
    """
    data = []  # List to hold all segments
    current_segment = []  # List to hold numbers of the current segment
    inside_brackets = False  # Flag to indicate if we are inside brackets

    # Regular expression to match 'Segment' lines
    segment_pattern = re.compile(r'^Segment\s+\d+')

    with open(file_path, 'r') as file:
        for line_number, line in enumerate(file, 1):
            stripped_line = line.strip()

            # Check if the line indicates a new segment
            if segment_pattern.match(stripped_line):
                if current_segment:
                    data.append(current_segment)
                    current_segment = []
                continue  # Move to the next line

            # Check if the line contains the start of data
            if '[' in stripped_line:
                inside_brackets = True
                # Remove everything before '['
                stripped_line = stripped_line.split('[', 1)[1]

            # Check if the line contains the end of data
            if ']' in stripped_line:
                # Remove everything after ']'
                stripped_line = stripped_line.split(']', 1)[0]
                inside_brackets = False

            if inside_brackets or stripped_line:
                # Split the line into individual numbers
                numbers_str = stripped_line.split()
                try:
                    # Convert string numbers to floats
                    numbers = [float(num) for num in numbers_str]
                    current_segment.extend(numbers)
                except ValueError as e:
                    print(f"Error parsing numbers on line {line_number}: {e}")
                    # Optionally, you can choose to exit or continue
                    continue

        # After reading all lines, append the last segment
        if current_segment:
            data.append(current_segment)

    # Convert the list of lists to a numpy ndarray
    array = np.array(data)

    return array


def mobility(nmat: pd.DataFrame):
    """
    Melodic motion as a mobility (Hippel, 2000).
    Based on mobility function from MidiToolKit (Toiviainen. 2016)
    """
    if len(nmat) == 0:
        return np.array([])

    pitches = nmat['midi_pitch'].to_numpy()
    n = len(nmat.index)

    if n < 2:
        return np.zeros(n)

    mob = np.zeros(n)
    y = np.zeros(n)

    for i in range(1, n):
        mean_pitch = np.mean(pitches[:i])

        p = pitches[:i] - mean_pitch
        p2 = pitches[1:i + 1] - mean_pitch

        if len(p) > 1:
            correlation_matrix = np.corrcoef(p, p2)
            mob[i] = correlation_matrix[0, 1] if not np.isnan(correlation_matrix[0, 1]) else 0

        y[i - 1] = mob[i - 1] * (pitches[i] - mean_pitch)

    y[-1] = 0

    return np.abs(y)


def tessitura(nmat: pd.DataFrame):
    """
    Melodic tessitura based on deviation from median pitch height (Hippel, 2000)
    Based on tessitura function from MidiToolKit (Toiviainen. 2016)
    """
    if len(nmat) == 0:
        return np.array([])

    n = len(nmat.index)
    if n < 2:
        return np.zeros(n)
    pitches = nmat['midi_pitch'].to_numpy()

    deviation = np.zeros(n)
    y = np.zeros(n)

    for i in range(1, n):
        median_pitch = np.median(pitches[:i])
        deviation[i - 1] = np.std(pitches[:i])
        if deviation[i - 1] == 0:
            y[i - 1] = 0  # If no variation, set tessitura to 0
        else:
            y[i - 1] = (pitches[i] - median_pitch) / deviation[i - 1]
        # y[i-1] = (pitches[i] - median_pitch) / deviation[i-1]
        y[0] = 0

    return np.abs(y)


def calculate_note_expectancy_scores(nmat: pd.DataFrame) -> np.ndarray:
    w1 = 0.7
    w2 = 0.3
    alpha = 1
    beta = 1
    gamma = 10
    b = 0

    # nmat['tessitura'].replace([np.inf, -np.inf], np.nan, inplace=True)
    # nmat['mobility'].replace([np.inf, -np.inf], np.nan, inplace=True)
    # nmat.fillna(nmat.mean(), inplace=True)

    tessitura_scaler = MinMaxScaler()
    mobility_scaler = MinMaxScaler()
    normalized_tessitura = tessitura_scaler.fit_transform(nmat[['tessitura']])
    normalized_mobility = mobility_scaler.fit_transform(nmat[['mobility']])

    # hard sigmoid implementation
    s = (alpha * normalized_mobility) - (beta * normalized_tessitura)
    s = np.clip(s, -5, 5)

    expectancy_scores = 1 / (1 + np.exp(-gamma * (s - b)))

    # commented out soft-sigmoid
    # raw_expectancy = w1 * (1 - normalized_tessitura) + w2 * normalized_mobility
    # expectancy_scores = 0.5 + 0.5 * (raw_expectancy - 0.5)

    # Adjust first two notes
    expectancy_scores[0] = 0.5

    return expectancy_scores<|MERGE_RESOLUTION|>--- conflicted
+++ resolved
@@ -1098,12 +1098,8 @@
         # 'beat_strength'
         segment = segment[
             ['onset_beats_in_measure', 'duration_beats', 'pitch_class', 'octave', 'beat_strength',
-<<<<<<< HEAD
-             'expectancy'] + state_columns]
-=======
              # 'expectancy'
              ] + state_columns]
->>>>>>> 033811e9
 
         preprocessed_segments.append(segment)
 
